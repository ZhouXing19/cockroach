// Copyright 2014 The Cockroach Authors.
//
// Licensed under the Apache License, Version 2.0 (the "License");
// you may not use this file except in compliance with the License.
// You may obtain a copy of the License at
//
//     http://www.apache.org/licenses/LICENSE-2.0
//
// Unless required by applicable law or agreed to in writing, software
// distributed under the License is distributed on an "AS IS" BASIS,
// WITHOUT WARRANTIES OR CONDITIONS OF ANY KIND, either express or
// implied. See the License for the specific language governing
// permissions and limitations under the License. See the AUTHORS file
// for names of contributors.
//
// Author: Spencer Kimball (spencer.kimball@gmail.com)

package storage

import (
	"bytes"
	"fmt"
	"net"
	"sort"
	"strconv"
	"sync"
	"time"

	gogoproto "code.google.com/p/gogoprotobuf/proto"
	"github.com/cockroachdb/cockroach/client"
	"github.com/cockroachdb/cockroach/gossip"
	"github.com/cockroachdb/cockroach/proto"
	"github.com/cockroachdb/cockroach/storage/engine"
	"github.com/cockroachdb/cockroach/util"
	"github.com/cockroachdb/cockroach/util/hlc"
	"github.com/cockroachdb/cockroach/util/log"
)

const (
	// UserRoot is the username for the root user.
	UserRoot = "root"
	// GCResponseCacheExpiration is the expiration duration for response
	// cache entries.
	GCResponseCacheExpiration = 1 * time.Hour
	// raftIDAllocCount is the number of Raft IDs to allocate per allocation.
	raftIDAllocCount = 10
	// uuidLength is the length of a UUID string, used to allot extra
	// key length to transaction records, which have a UUID appended.
	// UUID has the format "759b7562-d2c8-4977-a949-22d8084dade2".
	uuidLength = 36
)

// RangeRetryOptions sets the retry options for retrying commands.
var RangeRetryOptions = util.RetryOptions{
	Backoff:     50 * time.Millisecond,
	MaxBackoff:  5 * time.Second,
	Constant:    2,
	MaxAttempts: 0, // retry indefinitely
}

// verifyKeyLength verifies key length. Extra key length is allowed for
// the local key prefix (for example, a transaction record), and also for
// keys prefixed with the meta1 or meta2 addressing prefixes. There is a
// special case for both key-local AND meta1 or meta2 addressing prefixes.
func verifyKeyLength(key proto.Key) error {
	maxLength := engine.KeyMaxLength
	// Transaction records get a UUID appended, so we increase allowed max length.
	if bytes.HasPrefix(key, engine.KeyLocalTransactionPrefix) {
		maxLength += uuidLength
	}
	if bytes.HasPrefix(key, engine.KeyLocalPrefix) {
		key = key[engine.KeyLocalPrefixLength:]
	}
	if bytes.HasPrefix(key, engine.KeyMetaPrefix) {
		key = key[len(engine.KeyMeta1Prefix):]
	}
	if len(key) > maxLength {
		return util.Errorf("maximum key length exceeded for %q", key)
	}
	return nil
}

// verifyKeys verifies key length for start and end. Also verifies
// that start key is less than KeyMax and end key is less than or
// equal to KeyMax. If end is non-empty, it must be >= start.
func verifyKeys(start, end proto.Key) error {
	if err := verifyKeyLength(start); err != nil {
		return err
	}
	if !start.Less(engine.KeyMax) {
		return util.Errorf("start key %q must be less than KeyMax", start)
	}
	if len(end) > 0 {
		if err := verifyKeyLength(end); err != nil {
			return err
		}
		if engine.KeyMax.Less(end) {
			return util.Errorf("end key %q must be less than or equal to KeyMax", end)
		}
		if end.Less(start) {
			return util.Errorf("end key cannot sort before start: %q < %q", end, start)
		}
	}
	return nil
}

type rangeAlreadyExists struct {
	rng *Range
}

// Error implements the error interface.
func (e *rangeAlreadyExists) Error() string {
	return fmt.Sprintf("range for Raft ID %d already exists on store", e.rng.Desc.RaftID)
}

// A RangeSlice is a slice of Range pointers used for replica lookups
// by key.
type RangeSlice []*Range

// Implementation of sort.Interface which sorts by StartKey from each
// range's descriptor.
func (rs RangeSlice) Len() int {
	return len(rs)
}
func (rs RangeSlice) Swap(i, j int) {
	rs[i], rs[j] = rs[j], rs[i]
}
func (rs RangeSlice) Less(i, j int) bool {
	return bytes.Compare(rs[i].Desc.StartKey, rs[j].Desc.StartKey) < 0
}

// A NotBootstrappedError indicates that an engine has not yet been
// bootstrapped due to a store identifier not being present.
type NotBootstrappedError struct{}

// Error formats error.
func (e *NotBootstrappedError) Error() string {
	return "store has not been bootstrapped"
}

// NodeDescriptor holds details on node physical/network topology.
type NodeDescriptor struct {
	NodeID  int32
	Address net.Addr
	Attrs   proto.Attributes // node specific attributes (e.g. datacenter, machine info)
}

// StoreDescriptor holds store information including store attributes,
// node descriptor and store capacity.
type StoreDescriptor struct {
	StoreID  int32
	Attrs    proto.Attributes // store specific attributes (e.g. ssd, hdd, mem)
	Node     NodeDescriptor
	Capacity engine.StoreCapacity
}

// CombinedAttrs returns the full list of attributes for the store,
// including both the node and store attributes.
func (s *StoreDescriptor) CombinedAttrs() *proto.Attributes {
	var a []string
	a = append(a, s.Node.Attrs.Attrs...)
	a = append(a, s.Attrs.Attrs...)
	return &proto.Attributes{Attrs: a}
}

// Less compares two StoreDescriptors based on percentage of disk available.
func (s StoreDescriptor) Less(b util.Ordered) bool {
	return s.Capacity.PercentAvail() < b.(StoreDescriptor).Capacity.PercentAvail()
}

// A Store maintains a map of ranges by start key. A Store corresponds
// to one physical device.
type Store struct {
	*StoreFinder

	Ident       proto.StoreIdent
	clock       *hlc.Clock
	engine      engine.Engine  // The underlying key-value store
	db          *client.KV     // Cockroach KV DB
	allocator   *allocator     // Makes allocation decisions
	gossip      *gossip.Gossip // Configs and store capacities
	raftIDAlloc *IDAllocator   // Raft ID allocator
	configMu    sync.Mutex     // Limit config update processing
	raft        raft
	closer      chan struct{}

	mu          sync.RWMutex     // Protects variables below...
	ranges      map[int64]*Range // Map of ranges by Raft ID
	rangesByKey RangeSlice       // Sorted slice of ranges by StartKey
}

// NewStore returns a new instance of a store.
func NewStore(clock *hlc.Clock, eng engine.Engine, db *client.KV, gossip *gossip.Gossip) *Store {
	s := &Store{
		StoreFinder: &StoreFinder{gossip: gossip},

<<<<<<< HEAD
		clock:     clock,
		engine:    eng,
		db:        db,
		allocator: &allocator{},
		gossip:    gossip,
		raft:      newNoopRaft(),
		closer:    make(chan struct{}),
		ranges:    map[int64]*Range{},
=======
		clock:          clock,
		engine:         eng,
		db:             db,
		allocator:      &allocator{},
		gossip:         gossip,
		closer:         make(chan struct{}),
		ranges:         map[int64]*Range{},
		rangesByRaftID: map[int64]*Range{},
>>>>>>> 2ddba4c4
	}
	s.allocator.storeFinder = s.findStores
	return s
}

// Stop calls Range.Stop() on all active ranges.
func (s *Store) Stop() {
	s.mu.Lock()
	defer s.mu.Unlock()
	if s.raft != nil {
		s.raft.stop()
		s.raft = nil
	}
	for _, rng := range s.ranges {
		rng.stop()
	}
	s.ranges = map[int64]*Range{}
	s.rangesByKey = nil
	close(s.closer)
	s.closer = make(chan struct{})
}

// String formats a store for debug output.
func (s *Store) String() string {
	return fmt.Sprintf("store=%d:%d (%s)", s.Ident.NodeID, s.Ident.StoreID, s.engine)
}

// Start the engine, set the GC and read the StoreIdent.
func (s *Store) Start() error {
	// Stop store for idempotency.
	s.Stop()

	// Start engine (i.e. open and initialize RocksDB database).
	if err := s.engine.Start(); err != nil {
		return err
	}

	// Create ID allocators.
	s.raftIDAlloc = NewIDAllocator(engine.KeyRaftIDGenerator, s.db, 2 /* min ID */, raftIDAllocCount)

	// GCTimeouts method is called each time an engine compaction is
	// underway. It sets minimum timeouts for transaction records and
	// response cache entries.
	now := s.clock.Now()
	minTxnTS := int64(0) // disable GC of transactions until we know minimum write intent age
	minRCacheTS := now.WallTime - GCResponseCacheExpiration.Nanoseconds()
	s.engine.SetGCTimeouts(minTxnTS, minRCacheTS)

	// Read store ident and return a not-bootstrapped error if necessary.
	ok, err := engine.MVCCGetProto(s.engine, engine.KeyLocalIdent, proto.ZeroTimestamp, nil, &s.Ident)
	if err != nil {
		return err
	} else if !ok {
		return &NotBootstrappedError{}
	}

	s.mu.Lock()
	defer s.mu.Unlock()
	start := engine.KeyLocalRangeDescriptorPrefix
	end := start.PrefixEnd()

	// Iterate over all range descriptors, using just committed
	// versions. Uncommitted intents which have been abandoned due to a
	// split crashing halfway will simply be resolved on the next split
	// attempt. They can otherwise be ignored.
	if err := engine.MVCCIterateCommitted(s.engine, start, end, func(kv proto.KeyValue) (bool, error) {
		var desc proto.RangeDescriptor
		if err := gogoproto.Unmarshal(kv.Value.Bytes, &desc); err != nil {
			return false, err
		}
		rng := NewRange(&desc, s)
		if err := s.addRangeInternal(rng, false /* don't sort on each addition */); err != nil {
			return false, err
		}
		return false, nil
	}); err != nil {
		return err
	}
	// Sort the rangesByKey slice after they've all been added.
	sort.Sort(s.rangesByKey)

	s.raft = newSingleNodeRaft()

	// Start Raft processing goroutine.
	go s.processRaft(s.raft, s.closer)

	// Register callbacks for any changes to accounting and zone
	// configurations; we split ranges along prefix boundaries.
	// Gossip is only ever nil for unittests.
	if s.gossip != nil {
		s.gossip.RegisterCallback(gossip.KeyConfigAccounting, s.configGossipUpdate)
		s.gossip.RegisterCallback(gossip.KeyConfigZone, s.configGossipUpdate)
		// Callback triggers on capacity gossip from all stores.
		capacityRegex := fmt.Sprintf("%s.*", gossip.KeyMaxAvailCapacityPrefix)
		s.gossip.RegisterCallback(capacityRegex, s.capacityGossipUpdate)
	}

	return nil
}

// configGossipUpdate is a callback for gossip updates to
// configuration maps which affect range split boundaries.
func (s *Store) configGossipUpdate(key string, contentsChanged bool) {
	s.configMu.Lock()
	defer s.configMu.Unlock()

	switch key {
	case gossip.KeyConfigAccounting, gossip.KeyConfigZone:
		if !contentsChanged {
			return // Skip update if it's just a newer timestamp or fewer hops to info
		}
		info, err := s.gossip.GetInfo(key)
		if err != nil {
			log.Errorf("unable to fetch %s config from gossip: %s", key, err)
			return
		}
		configMap, ok := info.(PrefixConfigMap)
		if !ok {
			log.Errorf("gossiped info is not a prefix configuration map: %+v", info)
			return
		}
		s.maybeSplitRangesByConfigs(configMap)
	default:
		log.Warningf("unhandled gossip update to key %s", key)
		return
	}
}

// maybeSplitRangesByConfigs determines ranges which should be
// split by the boundaries of the prefix config map, if any, and
// issues AdminSplit commands.
func (s *Store) maybeSplitRangesByConfigs(configMap PrefixConfigMap) {
	for _, config := range configMap {
		// While locked, find the range which contains this config prefix, if any.
		s.mu.Lock()
		n := sort.Search(len(s.rangesByKey), func(i int) bool {
			return config.Prefix.Less(s.rangesByKey[i].Desc.EndKey)
		})
		// If the config doesn't split the range or the range isn't the
		// leader of its consensus group, continue.
		if n >= len(s.rangesByKey) || !s.rangesByKey[n].Desc.ContainsKey(config.Prefix) || !s.rangesByKey[n].IsLeader() {
			s.mu.Unlock()
			continue
		}
		desc := *s.rangesByKey[n].Desc
		s.mu.Unlock()

		// Now split the range into pieces by intersecting it with the
		// boundaries of the config map.
		splits, err := configMap.SplitRangeByPrefixes(desc.StartKey, desc.EndKey)
		if err != nil {
			log.Errorf("unable to split range %q-%q by prefix map %s", desc.StartKey, desc.EndKey, configMap)
			continue
		}
		// Gather new splits.
		var splitKeys []proto.Key
		for _, split := range splits {
			if split.end.Less(desc.EndKey) {
				splitKeys = append(splitKeys, split.end)
			}
		}
		if len(splitKeys) == 0 {
			continue
		}
		// Invoke admin split for each proposed split key.
		log.Infof("splitting range %q-%q at keys %v", desc.StartKey, desc.EndKey, splitKeys)
		for _, splitKey := range splitKeys {
			req := &proto.AdminSplitRequest{
				RequestHeader: proto.RequestHeader{Key: splitKey},
				SplitKey:      splitKey,
			}
			if err := s.db.Call(proto.AdminSplit, req, &proto.AdminSplitResponse{}); err != nil {
				log.Errorf("unable to split at key %q: %s", splitKey, err)
			}
		}
	}
}

// Bootstrap writes a new store ident to the underlying engine. To
// ensure that no crufty data already exists in the engine, it scans
// the engine contents before writing the new store ident. The engine
// should be completely empty. It returns an error if called on a
// non-empty engine.
func (s *Store) Bootstrap(ident proto.StoreIdent) error {
	if err := s.engine.Start(); err != nil {
		return err
	}
	s.Ident = ident
	kvs, err := engine.Scan(s.engine, proto.EncodedKey(engine.KeyMin), proto.EncodedKey(engine.KeyMax), 1)
	if err != nil {
		return util.Errorf("unable to scan engine to verify empty: %s", err)
	} else if len(kvs) > 0 {
		return util.Errorf("bootstrap failed; non-empty map with first key %q", kvs[0].Key)
	}
	err = engine.MVCCPutProto(s.engine, nil, engine.KeyLocalIdent, proto.ZeroTimestamp, nil, &s.Ident)
	return err
}

// GetRange fetches a range by Raft ID. Returns an error if no range is found.
func (s *Store) GetRange(raftID int64) (*Range, error) {
	s.mu.RLock()
	defer s.mu.RUnlock()
	if rng, ok := s.ranges[raftID]; ok {
		return rng, nil
	}
	return nil, proto.NewRangeNotFoundError(raftID)
}

// LookupRange looks up a range via binary search over the sorted
// "rangesByKey" RangeSlice. Returns nil if no range is found for
// specified key range. Note that the specified keys are transformed
// using Key.Address() to ensure we lookup ranges correctly for local
// keys.
func (s *Store) LookupRange(start, end proto.Key) *Range {
	s.mu.RLock()
	defer s.mu.RUnlock()
	startAddr := engine.KeyAddress(start)
	endAddr := engine.KeyAddress(end)
	n := sort.Search(len(s.rangesByKey), func(i int) bool {
		return startAddr.Less(s.rangesByKey[i].Desc.EndKey)
	})
	if n >= len(s.rangesByKey) || !s.rangesByKey[n].Desc.ContainsKeyRange(startAddr, endAddr) {
		return nil
	}
	return s.rangesByKey[n]
}

// BootstrapRange creates the first range in the cluster and manually
// writes it to the store. Default range addressing records are
// created for meta1 and meta2. Default configurations for accounting,
// permissions, and zones are created. All configs are specified for
// the empty key prefix, meaning they apply to the entire
// database. Permissions are granted to all users and the zone
// requires three replicas with no other specifications.
func (s *Store) BootstrapRange() error {
	desc := &proto.RangeDescriptor{
		RaftID:   1,
		StartKey: engine.KeyMin,
		EndKey:   engine.KeyMax,
		Replicas: []proto.Replica{
			proto.Replica{
				NodeID:  1,
				StoreID: 1,
			},
		},
	}
	batch := s.engine.NewBatch()
	ms := &engine.MVCCStats{}
	now := s.clock.Now()
	if err := engine.MVCCPutProto(batch, ms, makeRangeKey(desc.StartKey), now, nil, desc); err != nil {
		return err
	}
	// Write meta1.
	if err := engine.MVCCPutProto(batch, ms, engine.MakeKey(engine.KeyMeta1Prefix, engine.KeyMax), now, nil, desc); err != nil {
		return err
	}
	// Write meta2.
	if err := engine.MVCCPutProto(batch, ms, engine.MakeKey(engine.KeyMeta2Prefix, engine.KeyMax), now, nil, desc); err != nil {
		return err
	}
	// Accounting config.
	acctConfig := &proto.AcctConfig{}
	key := engine.MakeKey(engine.KeyConfigAccountingPrefix, engine.KeyMin)
	if err := engine.MVCCPutProto(batch, ms, key, now, nil, acctConfig); err != nil {
		return err
	}
	// Permission config.
	permConfig := &proto.PermConfig{
		Read:  []string{UserRoot}, // root user
		Write: []string{UserRoot}, // root user
	}
	key = engine.MakeKey(engine.KeyConfigPermissionPrefix, engine.KeyMin)
	if err := engine.MVCCPutProto(batch, ms, key, now, nil, permConfig); err != nil {
		return err
	}
	// Zone config.
	zoneConfig := &proto.ZoneConfig{
		ReplicaAttrs: []proto.Attributes{
			proto.Attributes{},
			proto.Attributes{},
			proto.Attributes{},
		},
		RangeMinBytes: 1048576,
		RangeMaxBytes: 67108864,
	}
	key = engine.MakeKey(engine.KeyConfigZonePrefix, engine.KeyMin)
	if err := engine.MVCCPutProto(batch, ms, key, now, nil, zoneConfig); err != nil {
		return err
	}
	ms.MergeStats(batch, 1, 1)
	if err := batch.Commit(); err != nil {
		return err
	}
	return nil
}

// The following methods are accessors implementation the RangeManager interface.

// ClusterID accessor.
func (s *Store) ClusterID() string { return s.Ident.ClusterID }

// StoreID accessor.
func (s *Store) StoreID() int32 { return s.Ident.StoreID }

// Clock accessor.
func (s *Store) Clock() *hlc.Clock { return s.clock }

// Engine accessor.
func (s *Store) Engine() engine.Engine { return s.engine }

// DB accessor.
func (s *Store) DB() *client.KV { return s.db }

// Allocator accessor.
func (s *Store) Allocator() *allocator { return s.allocator }

// Gossip accessor.
func (s *Store) Gossip() *gossip.Gossip { return s.gossip }

// NewRangeDescriptor creates a new descriptor based on start and end
// keys and the supplied proto.Replicas slice. It allocates new Raft
// and range IDs to fill out the supplied replicas.
func (s *Store) NewRangeDescriptor(start, end proto.Key, replicas []proto.Replica) (*proto.RangeDescriptor, error) {
	desc := &proto.RangeDescriptor{
		RaftID:   s.raftIDAlloc.Allocate(),
		StartKey: start,
		EndKey:   end,
		Replicas: append([]proto.Replica(nil), replicas...),
	}
	return desc, nil
}

// SplitRange shortens the original range to accommodate the new
// range. The new range is added to the ranges map and the rangesByKey
// sorted slice.
func (s *Store) SplitRange(origRng, newRng *Range) error {
	if !bytes.Equal(origRng.Desc.EndKey, newRng.Desc.EndKey) ||
		bytes.Compare(origRng.Desc.StartKey, newRng.Desc.StartKey) >= 0 {
		return util.Errorf("orig range is not splittable by new range: %+v, %+v", origRng.Desc, newRng.Desc)
	}
	// Replace the end key of the original range with the start key of
	// the new range. We do this here, with the store lock, in order to
	// prevent any races while searching through rangesByKey in
	// concurrent accesses to LookupRange. Since this call is made from
	// within a command execution, Desc.EndKey is protected from other
	// concurrent range accesses.
	s.mu.Lock()
	defer s.mu.Unlock()
	origRng.Desc.EndKey = append([]byte(nil), newRng.Desc.StartKey...)
	return s.addRangeInternal(newRng, true)
}

// AddRange adds the range to the store's range map and to the sorted
// rangesByKey slice.
func (s *Store) AddRange(rng *Range) error {
	s.mu.Lock()
	defer s.mu.Unlock()
	return s.addRangeInternal(rng, true)
}

// addRangeInternal starts the range and adds it to the ranges map and
// the rangesByKey slice. If resort is true, the rangesByKey slice is
// sorted; this is optional to allow many ranges to be added and the
// sort only invoked once. This method presupposes the store's lock
// is held. Returns a rangeAlreadyExists error if a range with the
// same Raft ID has already been added to this store.
func (s *Store) addRangeInternal(rng *Range, resort bool) error {
	rng.start()
	// TODO(spencer); will need to determine which range is
	// newer, and keep that one.
	if exRng, ok := s.ranges[rng.Desc.RaftID]; ok {
		return &rangeAlreadyExists{exRng}
	}
	s.ranges[rng.Desc.RaftID] = rng
	s.rangesByKey = append(s.rangesByKey, rng)
	if resort {
		sort.Sort(s.rangesByKey)
	}
	return nil
}

// RemoveRange removes the range from the store's range map and from
// the sorted rangesByKey slice.
func (s *Store) RemoveRange(rng *Range) error {
	s.mu.Lock()
	defer s.mu.Unlock()
	rng.stop()
	delete(s.ranges, rng.Desc.RaftID)
	// Find the range in rangesByKey slice and swap it to end of slice
	// and truncate.
	n := sort.Search(len(s.rangesByKey), func(i int) bool {
		return bytes.Compare(rng.Desc.StartKey, s.rangesByKey[i].Desc.EndKey) < 0
	})
	if n >= len(s.rangesByKey) {
		return util.Errorf("couldn't find range in rangesByKey slice")
	}
	lastIdx := len(s.rangesByKey) - 1
	s.rangesByKey[lastIdx], s.rangesByKey[n] = s.rangesByKey[n], s.rangesByKey[lastIdx]
	s.rangesByKey = s.rangesByKey[:lastIdx]
	return nil
}

// CreateSnapshot creates a new snapshot, named using an internal counter.
func (s *Store) CreateSnapshot() (string, error) {
	s.mu.Lock()
	defer s.mu.Unlock()
	key := engine.KeyLocalSnapshotIDGenerator
	candidateID, err := engine.MVCCIncrement(s.engine, nil, key, proto.ZeroTimestamp, nil, 1)
	if err != nil {
		return "", err
	}
	snapshotID := strconv.FormatInt(candidateID, 10)
	return snapshotID, s.engine.CreateSnapshot(snapshotID)
}

// Attrs returns the attributes of the underlying store.
func (s *Store) Attrs() proto.Attributes {
	return s.engine.Attrs()
}

// Capacity returns the capacity of the underlying storage engine.
func (s *Store) Capacity() (engine.StoreCapacity, error) {
	return s.engine.Capacity()
}

// Descriptor returns a StoreDescriptor including current store
// capacity information.
func (s *Store) Descriptor(nodeDesc *NodeDescriptor) (*StoreDescriptor, error) {
	capacity, err := s.Capacity()
	if err != nil {
		return nil, err
	}
	// Initialize the store descriptor.
	return &StoreDescriptor{
		StoreID:  s.Ident.StoreID,
		Attrs:    s.Attrs(),
		Node:     *nodeDesc,
		Capacity: capacity,
	}, nil
}

// ExecuteCmd fetches a range based on the header's replica, assembles
// method, args & reply into a Raft Cmd struct and executes the
// command using the fetched range.
func (s *Store) ExecuteCmd(method string, args proto.Request, reply proto.Response) error {
	// If the request has a zero timestamp, initialize to this node's clock.
	header := args.Header()
	if err := verifyKeys(header.Key, header.EndKey); err != nil {
		return err
	}
	if header.Timestamp.Equal(proto.ZeroTimestamp) {
		// Update the incoming timestamp if unset.
		header.Timestamp = s.clock.Now()
	} else {
		// Otherwise, update our clock with the incoming request. This
		// advances the local node's clock to a high water mark from
		// amongst all nodes with which it has interacted. The update is
		// bounded by the max clock drift.
		_, err := s.clock.Update(header.Timestamp)
		if err != nil {
			return err
		}
	}

	// Get range and add command to the range for execution.
	rng, err := s.GetRange(header.RaftID)
	if err != nil {
		return err
	}

	// Backoff and retry loop for handling errors.
	retryOpts := RangeRetryOptions
	retryOpts.Tag = method
	err = util.RetryWithBackoff(retryOpts, func() (util.RetryStatus, error) {
		// Add the command to the range for execution; exit retry loop on success.
		reply.Reset()
		err := rng.AddCmd(method, args, reply, true)
		if err == nil {
			return util.RetryBreak, nil
		}

		// Maybe resolve a potential write intent error. We do this here
		// because this is the code path with the requesting client
		// waiting. We don't want every replica to attempt to resolve the
		// intent independently, so we can't do it in Range.executeCmd.
		err = s.maybeResolveWriteIntentError(rng, method, args, reply)

		switch t := err.(type) {
		case *proto.WriteTooOldError:
			// Update request timestamp and retry immediately.
			header.Timestamp = t.ExistingTimestamp
			header.Timestamp.Logical++
			return util.RetryReset, nil
		case *proto.WriteIntentError:
			// If write intent error is resolved, exit retry/backoff loop to
			// immediately retry.
			if t.Resolved {
				return util.RetryReset, nil
			}
			// Otherwise, update timestamp on read/write and backoff / retry.
			if proto.IsReadWrite(method) && header.Timestamp.Less(t.Txn.Timestamp) {
				header.Timestamp = t.Txn.Timestamp
				header.Timestamp.Logical++
			}
			return util.RetryContinue, nil
		}
		return util.RetryBreak, nil
	})

	// By default, retries are indefinite. However, some unittests set a
	// maximum retry count; return txn retry error for transactional cases
	// and the original error otherwise.
	if _, ok := err.(*util.RetryMaxAttemptsError); ok && header.Txn != nil {
		reply.Header().SetGoError(proto.NewTransactionRetryError(header.Txn))
	}
	return reply.Header().GoError()
}

// maybeResolveWriteIntentError checks the reply's error. If the error
// is a writeIntentError, it tries to push the conflicting
// transaction: either move its timestamp forward on a read/write
// conflict, or abort it on a write/write conflict. If the push
// succeeds, we immediately issue a resolve intent command and set the
// error's Resolved flag to true so the client retries the command
// immediately. If the push fails, we set the error's Resolved flag to
// false so that the client backs off before reissuing the command.
func (s *Store) maybeResolveWriteIntentError(rng *Range, method string, args proto.Request, reply proto.Response) error {
	err := reply.Header().GoError()
	wiErr, ok := err.(*proto.WriteIntentError)
	if !ok {
		return err
	}

	log.V(1).Infof("resolving write intent on %s %q: %s", method, args.Header().Key, wiErr)

	// Attempt to push the transaction which created the conflicting intent.
	pushArgs := &proto.InternalPushTxnRequest{
		RequestHeader: proto.RequestHeader{
			Timestamp:    args.Header().Timestamp,
			Key:          wiErr.Txn.ID,
			User:         args.Header().User,
			UserPriority: args.Header().UserPriority,
			Txn:          args.Header().Txn,
		},
		PusheeTxn: wiErr.Txn,
		Abort:     proto.IsReadWrite(method), // abort if cmd is read/write
	}
	pushReply := &proto.InternalPushTxnResponse{}
	s.db.Call(proto.InternalPushTxn, pushArgs, pushReply)
	if pushErr := pushReply.GoError(); pushErr != nil {
		log.V(1).Infof("push %q failed: %s", pushArgs.Header().Key, pushErr)

		// For write/write conflicts within a transaction, propagate the
		// push failure, not the original write intent error. The push
		// failure will instruct the client to restart the transaction
		// with a backoff.
		if args.Header().Txn != nil && proto.IsReadWrite(method) {
			reply.Header().SetGoError(pushErr)
			return pushErr
		}
		// For read/write conflicts, return the write intent error which
		// engages backoff/retry (with !Resolved). We don't need to
		// restart the txn, only resend the read with a backoff.
		return err
	}
	wiErr.Resolved = true // success!

	// We pushed the transaction successfully, so resolve the intent.
	resolveArgs := &proto.InternalResolveIntentRequest{
		RequestHeader: proto.RequestHeader{
			// Use the pushee's timestamp, which might be lower than the
			// pusher's request timestamp. No need to push the intent higher
			// than the pushee's txn!
			Timestamp: pushReply.PusheeTxn.Timestamp,
			Key:       wiErr.Key,
			User:      UserRoot,
			Txn:       pushReply.PusheeTxn,
		},
	}
	resolveReply := &proto.InternalResolveIntentResponse{}
	// Add resolve command with wait=false to add to Raft but not wait for completion.
	if resolveErr := rng.AddCmd(proto.InternalResolveIntent, resolveArgs, resolveReply, false); resolveErr != nil {
		log.Warningf("resolve %+v failed: +v", resolveArgs, resolveErr)
	}

	return wiErr
}

// ProposeRaftCommand submits a command to raft.
func (s *Store) ProposeRaftCommand(cmd proto.InternalRaftCommand) {
	// s.raft should be constant throughout the life of the store, but
	// the race detector reports a race between this method and s.Stop.
	s.mu.RLock()
	defer s.mu.RUnlock()

	s.raft.propose(cmd)
}

// processRaft processes read/write commands that have been committed
// by the raft consensus algorithm, dispatching them to the
// appropriate range. This method processes indefinitely or until
// Store.Stop() is invoked.
//
// TODO(bdarnell): when Raft elects this node as the leader for any
//   of its ranges, we need to be careful to do the following before
//   the range is allowed to believe it's the leader and begin to accept
//   writes and reads:
//     - Apply all committed log entries to the state machine.
//     - Signal the range to clear its read timestamp, response caches
//       and pending read queue.
//     - Signal the range that it's now the leader with the duration
//       of its leader lease.
//   If we don't do this, then a read which was previously gated on
//   the former leader waiting for overlapping writes to commit to
//   the underlying state machine, might transit to the new leader
//   and be able to access the new leader's state machine BEFORE
//   the overlapping writes are applied.
//
// TODO(bdarnell): remove the closer argument and access s.closer directly
// when we no longer reassign s.closer in s.Stop.
func (s *Store) processRaft(r raft, closer chan struct{}) {
	for {
		select {
		case raftCmd := <-r.committed():
			s.mu.Lock()
			r, ok := s.ranges[raftCmd.RaftID]
			s.mu.Unlock()
			if !ok {
				log.Errorf("got committed raft command for %d but have no range with that ID", raftCmd.RaftID)
			} else {
				r.processRaftCommand(raftCmd)
			}

		case <-closer:
			return
		}
	}
}<|MERGE_RESOLUTION|>--- conflicted
+++ resolved
@@ -194,25 +194,13 @@
 	s := &Store{
 		StoreFinder: &StoreFinder{gossip: gossip},
 
-<<<<<<< HEAD
 		clock:     clock,
 		engine:    eng,
 		db:        db,
 		allocator: &allocator{},
 		gossip:    gossip,
-		raft:      newNoopRaft(),
 		closer:    make(chan struct{}),
 		ranges:    map[int64]*Range{},
-=======
-		clock:          clock,
-		engine:         eng,
-		db:             db,
-		allocator:      &allocator{},
-		gossip:         gossip,
-		closer:         make(chan struct{}),
-		ranges:         map[int64]*Range{},
-		rangesByRaftID: map[int64]*Range{},
->>>>>>> 2ddba4c4
 	}
 	s.allocator.storeFinder = s.findStores
 	return s
